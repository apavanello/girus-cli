--- conflicted
+++ resolved
@@ -1,12 +1,6 @@
 module github.com/badtuxx/girus-cli
 
-<<<<<<< HEAD
-go 1.23.0
-
-toolchain go1.23.7
-=======
 go 1.24
->>>>>>> e13c361b
 
 require (
 	github.com/go-git/go-git/v5 v5.15.0
